import React, { Component } from 'react';
import PropTypes from 'prop-types';
import {
  getBasename, getExtension, IMAGE_EXTENSIONS,
  TEXT_EXTENSIONS
} from '../utils/FileUtils';
import { ArtifactNode as ArtifactUtils, ArtifactNode } from '../utils/ArtifactUtils';
import { decorators, Treebeard } from 'react-treebeard';
import bytes from 'bytes';
import RegisterModelButton from '../model-registry/components/RegisterModelButton';
import ShowArtifactPage, { getSrc } from './artifact-view-components/ShowArtifactPage';
import {
  ModelVersionStatus,
  ModelVersionStatusIcons,
  DefaultModelVersionStatusMessages, modelVersionStatusIconTooltips,
} from '../model-registry/constants';
import Utils from '../utils/Utils';
import _ from 'lodash';
import { getModelVersionPageURL } from '../model-registry/routes';
import { Tooltip } from 'antd';

import './ArtifactView.css';
import spinner from '../static/mlflow-spinner.png';

export class ArtifactView extends Component {
  static propTypes = {
    runUuid: PropTypes.string.isRequired,
    // The root artifact node.
    artifactNode: PropTypes.instanceOf(ArtifactNode).isRequired,
    artifactRootUri: PropTypes.string.isRequired,
<<<<<<< HEAD
    artifactsAreLoading: PropTypes.bool.isRequired,
=======
    listArtifactsApi: PropTypes.func.isRequired,
    modelVersionsBySource: PropTypes.object.isRequired,
    handleActiveNodeChange: PropTypes.func.isRequired,
>>>>>>> 81529cf9
  };

  state = {
    activeNodeId: undefined,
    toggledNodeIds: {},
    requestedNodeIds: new Set(),
  };

  renderModelVersionInfoSection() {
    const { runUuid, modelVersionsBySource } = this.props;
    const { activeNodeId } = this.state;
    const activeNodeRealPath = this.getActiveNodeRealPath();
    const existingModelVersions = modelVersionsBySource[activeNodeRealPath];

    return existingModelVersions ? (
      <ModelVersionInfoSection modelVersion={_.last(existingModelVersions)}/>
    ) : (
      <RegisterModelButton
        runUuid={runUuid}
        modelPath={activeNodeRealPath}
        disabled={activeNodeId === undefined}
      />
    );
  }

  renderPathAndSizeInfo() {
    return (
<<<<<<< HEAD
      <div>
        {this.props.artifactsAreLoading ?
          <div className="empty-artifact-outer-container">
            <div className="empty-artifact-container">
                <img alt="" className="loading-spinner" src={spinner}/>
                {' '} &nbsp; Loading artifacts...
            </div>
          </div> :
          this.shouldShowTreebeard() ?
          <div className="artifact-view">
            <div className="artifact-left">
              <Treebeard
                data={this.getTreebeardData(this.props.artifactNode)}
                onToggle={this.onToggleTreebeard}
                style={TREEBEARD_STYLE}
                decorators={decorators}
              />
            </div>
            <div className="artifact-right">
              <div className="artifact-info">
                {this.state.activeNodeId ?
                  <div>
                    {!this.activeNodeIsDirectory() ?
                      <div className="artifact-info-link">
                        <a href={getSrc(this.state.activeNodeId, this.props.runUuid)}
                           target="_blank"
                           title="Download artifact">
                          <i className="fas fa-download"/>
                        </a>
                      </div>
                      :
                      null
                    }
                    <div className="artifact-info-path">
                      <label>Full Path:</label> {this.getRealPath()}
                    </div>
                    <div className="artifact-info-size">
                      <label>Size:</label> {this.getSize()}
                    </div>
                  </div>
                  :
                  null
                }
              </div>
              <ShowArtifactPage runUuid={this.props.runUuid} path={this.state.activeNodeId}/>
            </div>
            <div className="artifact-center">
            </div>
          </div>
          :
          <div className="empty-artifact-outer-container">
            <div className="empty-artifact-container">
              <div>
                {/* TODO: put a nice image here */}
              </div>
              <div>
                <div className="no-artifacts">No Artifacts Recorded</div>
                <div className="no-artifacts-info">
                  Use the log artifact APIs to store file outputs from MLflow runs.
                </div>
              </div>
            </div>
          </div>
        }
=======
      <div className='artifact-info-left'>
        <div className='artifact-info-path'>
          <label>Full Path:</label> {this.getActiveNodeRealPath()}
        </div>
        <div className='artifact-info-size'>
          <label>Size:</label> {this.getActiveNodeSize()}
        </div>
>>>>>>> 81529cf9
      </div>
    );
  }

  renderDownloadLink() {
    const { runUuid } = this.props;
    const { activeNodeId } = this.state;
    return (
      <div className='artifact-info-link'>
        <a href={getSrc(activeNodeId, runUuid)} target='_blank' title='Download artifact'>
          <i className='fas fa-download' />
        </a>
      </div>
    );
  }

  renderArtifactInfo() {
    return (
      <div className='artifact-info'>
        {this.renderPathAndSizeInfo()}
        <div className='artifact-info-right'>
          {this.activeNodeIsDirectory()
            ? (Utils.isModelRegistryEnabled() ? this.renderModelVersionInfoSection() : null)
            : this.renderDownloadLink()}
        </div>
      </div>
    );
  }

  onToggleTreebeard = (dataNode, toggled) => {
    const { id, loading } = dataNode;
    const newRequestedNodeIds = new Set(this.state.requestedNodeIds);
    // - loading indicates that this node is a directory and has not been loaded yet.
    // - requestedNodeIds keeps track of in flight requests.
    if (loading && !this.state.requestedNodeIds.has(id)) {
      this.props.listArtifactsApi(this.props.runUuid, id);
    }
    this.setState({
      activeNodeId: id,
      toggledNodeIds: {
        ...this.state.toggledNodeIds,
        [id]: toggled,
      },
      requestedNodeIds: newRequestedNodeIds,
    });
  };

  getTreebeardData = (artifactNode) => {
    const isRoot = artifactNode.isRoot;
    if (isRoot) {
      if (artifactNode.children) {
        return Object.values(artifactNode.children).map((c) => this.getTreebeardData(c));
      }
      // This case should never happen since we should never call this function on an empty root.
      throw Error("unreachable code.");
    }

    let id;
    let name;
    let toggled;
    let children;
    let active;

    if (artifactNode.fileInfo) {
      const path = artifactNode.fileInfo.path;
      id = path;
      name = getBasename(path);
    }

    const toggleState = this.state.toggledNodeIds[id];
    if (toggleState) {
      toggled = toggleState;
    }

    if (artifactNode.children) {
      children = Object.values(artifactNode.children).map((c) => this.getTreebeardData(c));
    }

    if (this.state.activeNodeId === id) {
      active = true;
    }

    const loading = artifactNode.children !== undefined && !artifactNode.isLoaded;

    return {
      id,
      name,
      toggled,
      children,
      active,
      loading,
    };
  };

  getActiveNodeRealPath() {
    if (this.state.activeNodeId) {
      return `${this.props.artifactRootUri}/${this.state.activeNodeId}`;
    }
    return this.props.artifactRootUri;
  }

  getActiveNodeSize() {
    if (this.state.activeNodeId) {
      const node = ArtifactUtils.findChild(this.props.artifactNode, this.state.activeNodeId);
      const size = node.fileInfo.file_size || '0';
      return bytes(parseInt(size, 10));
    }
    return bytes(0);
  }

  activeNodeIsDirectory() {
    if (this.state.activeNodeId) {
      const node = ArtifactUtils.findChild(this.props.artifactNode, this.state.activeNodeId);
      return node.fileInfo.is_dir;
    } else {
      // No node is highlighted so we're displaying the root, which is a directory.
      return true;
    }
  }

  componentDidUpdate(prevProps, prevState) {
    const { activeNodeId } = this.state;
    if (prevState.activeNodeId !== activeNodeId) {
      this.props.handleActiveNodeChange(this.activeNodeIsDirectory());
    }
  }

  render() {
    if (ArtifactUtils.isEmpty(this.props.artifactNode)) {
      return <NoArtifactView />;
    }
    return (
      <div>
        <div className="artifact-view">
          <div className="artifact-left">
            <Treebeard
              data={this.getTreebeardData(this.props.artifactNode)}
              onToggle={this.onToggleTreebeard}
              style={TREEBEARD_STYLE}
              decorators={decorators}
            />
          </div>
          <div className="artifact-right">
            {this.state.activeNodeId ? this.renderArtifactInfo() : null}
            <ShowArtifactPage runUuid={this.props.runUuid} path={this.state.activeNodeId}/>
          </div>
        </div>
      </div>
    );
  }
}

function ModelVersionInfoSection(props) {
  const { modelVersion } = props;
  const { name } = modelVersion.model_version.registered_model;
  const { version } = modelVersion.model_version;
  const { status, status_message } = modelVersion;

  const modelVersionLink = (
    <a
      href={getModelVersionPageURL(name, version)}
      className='model-version-link'
      title={`${name}, v${version}`}
      target='_blank'
    >
      <span className='model-name'>{name}</span>
      <span>,&nbsp;v{version}&nbsp;</span>
      <i className='fas fa-external-link-alt'/>
    </a>
  );

  return (
    <div className='model-version-info'>
      <div className='model-version-link-section'>
        <Tooltip title={status_message || modelVersionStatusIconTooltips[status]}>
          {ModelVersionStatusIcons[status]}
        </Tooltip>
        {modelVersionLink}
      </div>
      <div className='model-version-status-text'>
        {status === ModelVersionStatus.READY ? (
          <React.Fragment>
            Registered on {' '}
            {Utils.formatTimestamp(modelVersion.creation_timestamp, 'yyyy/mm/dd')}
          </React.Fragment>
        ) : (status_message || DefaultModelVersionStatusMessages[status])}
      </div>
    </div>
  );
}

ModelVersionInfoSection.propTypes = { modelVersion: PropTypes.object.isRequired };

function NoArtifactView() {
  return (
    <div className="empty-artifact-outer-container">
      <div className="empty-artifact-container">
        <div>
          {/* TODO: put a nice image here */}
        </div>
        <div>
          <div className="no-artifacts">No Artifacts Recorded</div>
          <div className="no-artifacts-info">
            Use the log artifact APIs to store file outputs from MLflow runs.
          </div>
        </div>
      </div>
    </div>
  );
}

const TREEBEARD_STYLE = {
  tree: {
    base: {
      listStyle: 'none',
      margin: 0,
      padding: 0,
      backgroundColor: '#FAFAFA',
      fontSize: '14px',
      maxWidth: '500px',
      height: '556px',
      overflow: 'scroll',
    },
    node: {
      base: {
        position: 'relative'
      },
      link: {
        cursor: 'pointer',
        position: 'relative',
        padding: '0px 5px',
        display: 'block'
      },
      activeLink: {
        background: '#c7c2d0'
      },
      toggle: {
        base: {
          position: 'relative',
          display: 'inline-block',
          verticalAlign: 'top',
          marginLeft: '-5px',
          height: '24px',
          width: '24px'
        },
        wrapper: {
          position: 'absolute',
          top: '50%',
          left: '50%',
          margin: '-12px 0 0 -4px',
          height: '14px'
        },
        height: 7,
        width: 7,
        arrow: {
          fill: '#7a7a7a',
          strokeWidth: 0
        }
      },
      header: {
        base: {
          display: 'inline-block',
          verticalAlign: 'top',
          color: '#333'
        },
        connector: {
          width: '2px',
          height: '12px',
          borderLeft: 'solid 2px black',
          borderBottom: 'solid 2px black',
          position: 'absolute',
          top: '0px',
          left: '-21px'
        },
        title: {
          lineHeight: '24px',
          verticalAlign: 'middle'
        }
      },
      subtree: {
        listStyle: 'none',
        paddingLeft: '19px'
      },
    }
  }
};

// eslint-disable-next-line react/prop-types
decorators.Header = ({style, node}) => {
  let iconType;
  if (node.children) {
    iconType = 'folder';
  } else {
    const extension = getExtension(node.name);
    if (IMAGE_EXTENSIONS.has(extension)) {
      iconType = 'file-image';
    } else if (TEXT_EXTENSIONS.has(extension)) {
      iconType = 'file-code';
    } else {
      iconType = 'file-alt';
    }
  }
  const iconClass = `fa fa-${iconType}`;
  const iconStyle = {marginRight: '5px'};

  return (
    <div style={style.base}>
      <div style={style.title}>
        <i className={iconClass} style={iconStyle}/>
        {node.name}
      </div>
    </div>
  );
};

// eslint-disable-next-line react/prop-types
decorators.Loading = ({style}) => {
  return (
    <div style={style}>
      <img alt="" className="loading-spinner" src={spinner}/>
      {' '}loading...
    </div>
  );
};<|MERGE_RESOLUTION|>--- conflicted
+++ resolved
@@ -28,13 +28,10 @@
     // The root artifact node.
     artifactNode: PropTypes.instanceOf(ArtifactNode).isRequired,
     artifactRootUri: PropTypes.string.isRequired,
-<<<<<<< HEAD
     artifactsAreLoading: PropTypes.bool.isRequired,
-=======
     listArtifactsApi: PropTypes.func.isRequired,
     modelVersionsBySource: PropTypes.object.isRequired,
     handleActiveNodeChange: PropTypes.func.isRequired,
->>>>>>> 81529cf9
   };
 
   state = {
@@ -62,7 +59,145 @@
 
   renderPathAndSizeInfo() {
     return (
-<<<<<<< HEAD
+      <div className='artifact-info-left'>
+        <div className='artifact-info-path'>
+          <label>Full Path:</label> {this.getActiveNodeRealPath()}
+        </div>
+        <div className='artifact-info-size'>
+          <label>Size:</label> {this.getActiveNodeSize()}
+        </div>
+      </div>
+    );
+  }
+
+  renderDownloadLink() {
+    const { runUuid } = this.props;
+    const { activeNodeId } = this.state;
+    return (
+      <div className='artifact-info-link'>
+        <a href={getSrc(activeNodeId, runUuid)} target='_blank' title='Download artifact'>
+          <i className='fas fa-download' />
+        </a>
+      </div>
+    );
+  }
+
+  renderArtifactInfo() {
+    return (
+      <div className='artifact-info'>
+        {this.renderPathAndSizeInfo()}
+        <div className='artifact-info-right'>
+          {this.activeNodeIsDirectory()
+            ? (Utils.isModelRegistryEnabled() ? this.renderModelVersionInfoSection() : null)
+            : this.renderDownloadLink()}
+        </div>
+      </div>
+    );
+  }
+
+  onToggleTreebeard = (dataNode, toggled) => {
+    const { id, loading } = dataNode;
+    const newRequestedNodeIds = new Set(this.state.requestedNodeIds);
+    // - loading indicates that this node is a directory and has not been loaded yet.
+    // - requestedNodeIds keeps track of in flight requests.
+    if (loading && !this.state.requestedNodeIds.has(id)) {
+      this.props.listArtifactsApi(this.props.runUuid, id);
+    }
+    this.setState({
+      activeNodeId: id,
+      toggledNodeIds: {
+        ...this.state.toggledNodeIds,
+        [id]: toggled,
+      },
+      requestedNodeIds: newRequestedNodeIds,
+    });
+  };
+
+  getTreebeardData = (artifactNode) => {
+    const isRoot = artifactNode.isRoot;
+    if (isRoot) {
+      if (artifactNode.children) {
+        return Object.values(artifactNode.children).map((c) => this.getTreebeardData(c));
+      }
+      // This case should never happen since we should never call this function on an empty root.
+      throw Error("unreachable code.");
+    }
+
+    let id;
+    let name;
+    let toggled;
+    let children;
+    let active;
+
+    if (artifactNode.fileInfo) {
+      const path = artifactNode.fileInfo.path;
+      id = path;
+      name = getBasename(path);
+    }
+
+    const toggleState = this.state.toggledNodeIds[id];
+    if (toggleState) {
+      toggled = toggleState;
+    }
+
+    if (artifactNode.children) {
+      children = Object.values(artifactNode.children).map((c) => this.getTreebeardData(c));
+    }
+
+    if (this.state.activeNodeId === id) {
+      active = true;
+    }
+
+    const loading = artifactNode.children !== undefined && !artifactNode.isLoaded;
+
+    return {
+      id,
+      name,
+      toggled,
+      children,
+      active,
+      loading,
+    };
+  };
+
+  getActiveNodeRealPath() {
+    if (this.state.activeNodeId) {
+      return `${this.props.artifactRootUri}/${this.state.activeNodeId}`;
+    }
+    return this.props.artifactRootUri;
+  }
+
+  getActiveNodeSize() {
+    if (this.state.activeNodeId) {
+      const node = ArtifactUtils.findChild(this.props.artifactNode, this.state.activeNodeId);
+      const size = node.fileInfo.file_size || '0';
+      return bytes(parseInt(size, 10));
+    }
+    return bytes(0);
+  }
+
+  activeNodeIsDirectory() {
+    if (this.state.activeNodeId) {
+      const node = ArtifactUtils.findChild(this.props.artifactNode, this.state.activeNodeId);
+      return node.fileInfo.is_dir;
+    } else {
+      // No node is highlighted so we're displaying the root, which is a directory.
+      return true;
+    }
+  }
+
+  componentDidUpdate(prevProps, prevState) {
+    const { activeNodeId } = this.state;
+    if (prevState.activeNodeId !== activeNodeId) {
+      this.props.handleActiveNodeChange(this.activeNodeIsDirectory());
+    }
+  }
+
+  render() {
+    if (ArtifactUtils.isEmpty(this.props.artifactNode)) {
+      return <NoArtifactView />;
+    }
+    return (
       <div>
         {this.props.artifactsAreLoading ?
           <div className="empty-artifact-outer-container">
@@ -71,7 +206,6 @@
                 {' '} &nbsp; Loading artifacts...
             </div>
           </div> :
-          this.shouldShowTreebeard() ?
           <div className="artifact-view">
             <div className="artifact-left">
               <Treebeard
@@ -82,207 +216,11 @@
               />
             </div>
             <div className="artifact-right">
-              <div className="artifact-info">
-                {this.state.activeNodeId ?
-                  <div>
-                    {!this.activeNodeIsDirectory() ?
-                      <div className="artifact-info-link">
-                        <a href={getSrc(this.state.activeNodeId, this.props.runUuid)}
-                           target="_blank"
-                           title="Download artifact">
-                          <i className="fas fa-download"/>
-                        </a>
-                      </div>
-                      :
-                      null
-                    }
-                    <div className="artifact-info-path">
-                      <label>Full Path:</label> {this.getRealPath()}
-                    </div>
-                    <div className="artifact-info-size">
-                      <label>Size:</label> {this.getSize()}
-                    </div>
-                  </div>
-                  :
-                  null
-                }
-              </div>
+              {this.state.activeNodeId ? this.renderArtifactInfo() : null}
               <ShowArtifactPage runUuid={this.props.runUuid} path={this.state.activeNodeId}/>
-            </div>
-            <div className="artifact-center">
-            </div>
-          </div>
-          :
-          <div className="empty-artifact-outer-container">
-            <div className="empty-artifact-container">
-              <div>
-                {/* TODO: put a nice image here */}
-              </div>
-              <div>
-                <div className="no-artifacts">No Artifacts Recorded</div>
-                <div className="no-artifacts-info">
-                  Use the log artifact APIs to store file outputs from MLflow runs.
-                </div>
-              </div>
             </div>
           </div>
         }
-=======
-      <div className='artifact-info-left'>
-        <div className='artifact-info-path'>
-          <label>Full Path:</label> {this.getActiveNodeRealPath()}
-        </div>
-        <div className='artifact-info-size'>
-          <label>Size:</label> {this.getActiveNodeSize()}
-        </div>
->>>>>>> 81529cf9
-      </div>
-    );
-  }
-
-  renderDownloadLink() {
-    const { runUuid } = this.props;
-    const { activeNodeId } = this.state;
-    return (
-      <div className='artifact-info-link'>
-        <a href={getSrc(activeNodeId, runUuid)} target='_blank' title='Download artifact'>
-          <i className='fas fa-download' />
-        </a>
-      </div>
-    );
-  }
-
-  renderArtifactInfo() {
-    return (
-      <div className='artifact-info'>
-        {this.renderPathAndSizeInfo()}
-        <div className='artifact-info-right'>
-          {this.activeNodeIsDirectory()
-            ? (Utils.isModelRegistryEnabled() ? this.renderModelVersionInfoSection() : null)
-            : this.renderDownloadLink()}
-        </div>
-      </div>
-    );
-  }
-
-  onToggleTreebeard = (dataNode, toggled) => {
-    const { id, loading } = dataNode;
-    const newRequestedNodeIds = new Set(this.state.requestedNodeIds);
-    // - loading indicates that this node is a directory and has not been loaded yet.
-    // - requestedNodeIds keeps track of in flight requests.
-    if (loading && !this.state.requestedNodeIds.has(id)) {
-      this.props.listArtifactsApi(this.props.runUuid, id);
-    }
-    this.setState({
-      activeNodeId: id,
-      toggledNodeIds: {
-        ...this.state.toggledNodeIds,
-        [id]: toggled,
-      },
-      requestedNodeIds: newRequestedNodeIds,
-    });
-  };
-
-  getTreebeardData = (artifactNode) => {
-    const isRoot = artifactNode.isRoot;
-    if (isRoot) {
-      if (artifactNode.children) {
-        return Object.values(artifactNode.children).map((c) => this.getTreebeardData(c));
-      }
-      // This case should never happen since we should never call this function on an empty root.
-      throw Error("unreachable code.");
-    }
-
-    let id;
-    let name;
-    let toggled;
-    let children;
-    let active;
-
-    if (artifactNode.fileInfo) {
-      const path = artifactNode.fileInfo.path;
-      id = path;
-      name = getBasename(path);
-    }
-
-    const toggleState = this.state.toggledNodeIds[id];
-    if (toggleState) {
-      toggled = toggleState;
-    }
-
-    if (artifactNode.children) {
-      children = Object.values(artifactNode.children).map((c) => this.getTreebeardData(c));
-    }
-
-    if (this.state.activeNodeId === id) {
-      active = true;
-    }
-
-    const loading = artifactNode.children !== undefined && !artifactNode.isLoaded;
-
-    return {
-      id,
-      name,
-      toggled,
-      children,
-      active,
-      loading,
-    };
-  };
-
-  getActiveNodeRealPath() {
-    if (this.state.activeNodeId) {
-      return `${this.props.artifactRootUri}/${this.state.activeNodeId}`;
-    }
-    return this.props.artifactRootUri;
-  }
-
-  getActiveNodeSize() {
-    if (this.state.activeNodeId) {
-      const node = ArtifactUtils.findChild(this.props.artifactNode, this.state.activeNodeId);
-      const size = node.fileInfo.file_size || '0';
-      return bytes(parseInt(size, 10));
-    }
-    return bytes(0);
-  }
-
-  activeNodeIsDirectory() {
-    if (this.state.activeNodeId) {
-      const node = ArtifactUtils.findChild(this.props.artifactNode, this.state.activeNodeId);
-      return node.fileInfo.is_dir;
-    } else {
-      // No node is highlighted so we're displaying the root, which is a directory.
-      return true;
-    }
-  }
-
-  componentDidUpdate(prevProps, prevState) {
-    const { activeNodeId } = this.state;
-    if (prevState.activeNodeId !== activeNodeId) {
-      this.props.handleActiveNodeChange(this.activeNodeIsDirectory());
-    }
-  }
-
-  render() {
-    if (ArtifactUtils.isEmpty(this.props.artifactNode)) {
-      return <NoArtifactView />;
-    }
-    return (
-      <div>
-        <div className="artifact-view">
-          <div className="artifact-left">
-            <Treebeard
-              data={this.getTreebeardData(this.props.artifactNode)}
-              onToggle={this.onToggleTreebeard}
-              style={TREEBEARD_STYLE}
-              decorators={decorators}
-            />
-          </div>
-          <div className="artifact-right">
-            {this.state.activeNodeId ? this.renderArtifactInfo() : null}
-            <ShowArtifactPage runUuid={this.props.runUuid} path={this.state.activeNodeId}/>
-          </div>
-        </div>
       </div>
     );
   }
